--- conflicted
+++ resolved
@@ -44,11 +44,8 @@
           python3-numpy
           pybuild-plugin-pyproject
           python3-poetry-core
-<<<<<<< HEAD
-=======
           python3-pyclipper
           cython3
->>>>>>> 4a8b7ec8
           pkg-config
           rustc
 

--- conflicted
+++ resolved
@@ -146,13 +146,9 @@
           source $GITHUB_WORKSPACE/.msys2_env
 
           python -m pip install --upgrade pip --break-system-packages
-<<<<<<< HEAD
+          python -m pip install --no-cache-dir --no-build-isolation pypotrace==0.3 --break-system-packages
           python -m pip install --no-cache-dir pyserial_asyncio==0.6 ezdxf==1.3.5 pypdf==5.3.1 vtracer==0.6.11 --break-system-packages
-=======
-          python -m pip install --no-cache-dir --no-build-isolation pypotrace==0.3 --break-system-packages
-          python -m pip install --no-cache-dir pyserial_asyncio==0.6 ezdxf==1.3.5 pypdf==5.3.1 --break-system-packages
           python -m pip install --no-cache-dir pyclipper==1.3.0.post6 --break-system-packages
->>>>>>> 4a8b7ec8
           python -m pip install --no-cache-dir --no-build-isolation --no-deps pyvips==3.0.0 --break-system-packages
 
           # Verify PyCairo is correct from the base MSYS2 install

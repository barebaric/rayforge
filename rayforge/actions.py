--- conflicted
+++ resolved
@@ -122,14 +122,12 @@
         self._add_action("spread-v", self.on_spread_v)
         self._add_action("layout-pixel-perfect", self.on_layout_pixel_perfect)
 
-<<<<<<< HEAD
         # Tools Actions
         self._add_action("material_test", self.win.on_show_material_test)
-=======
+
         # Transform Actions
         self._add_action("flip-horizontal", self.on_flip_horizontal)
         self._add_action("flip-vertical", self.on_flip_vertical)
->>>>>>> 57464880
 
         # Machine Control Actions
         self._add_action("home", self.win.on_home_clicked)

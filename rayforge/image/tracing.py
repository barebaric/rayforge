import cairo
import numpy as np
import cv2
import vtracer
import xml.etree.ElementTree as ET
import re
from typing import Tuple, List
import logging
from ..core.geo import Geometry
from .hull import get_enclosing_hull, get_hulls_from_image
from .denoise import denoise_boolean_image

logger = logging.getLogger(__name__)

BORDER_SIZE = 2
# A safety limit to prevent processing pathologically complex images.
# If the generates more paths than this, we fall back to convex hulls.
MAX_VECTORS_LIMIT = 25000


def _get_image_from_surface(
    surface: cairo.ImageSurface,
) -> Tuple[np.ndarray, int]:
    """Extracts image data from a Cairo surface."""
    logger.debug("Entering _get_image_from_surface")
    surface_format = surface.get_format()
    channels = 4 if surface_format == cairo.FORMAT_ARGB32 else 3
    width, height = surface.get_width(), surface.get_height()
    buf = surface.get_data()
    img = (
        np.frombuffer(buf, dtype=np.uint8)
        .reshape(height, width, channels)
        .copy()
    )
    return img, channels


def _get_boolean_image_from_alpha(img: np.ndarray) -> np.ndarray:
    """
    Creates a boolean image from the alpha channel, adding a transparent
    border.
    """
    logger.debug("Entering _get_boolean_image_from_alpha")
    border_color = [0, 0, 0, 0]
    img_with_border = cv2.copyMakeBorder(
        img,
        BORDER_SIZE,
        BORDER_SIZE,
        BORDER_SIZE,
        BORDER_SIZE,
        cv2.BORDER_CONSTANT,
        value=border_color,
    )
    alpha = img_with_border[:, :, 3]
    return alpha > 10


def _get_boolean_image_from_color(
    img: np.ndarray, channels: int
) -> np.ndarray:
    """
    Creates a boolean image from color channels, adding a white border and
    using Otsu's thresholding.
    """
    logger.debug("Entering _get_boolean_image_from_color")
    border_color = [255] * channels
    img_with_border = cv2.copyMakeBorder(
        img,
        BORDER_SIZE,
        BORDER_SIZE,
        BORDER_SIZE,
        BORDER_SIZE,
        cv2.BORDER_CONSTANT,
        value=border_color,
    )
    gray = cv2.cvtColor(
        img_with_border,
        cv2.COLOR_BGRA2GRAY if channels == 4 else cv2.COLOR_BGR2GRAY,
    )
    otsu_threshold, _ = cv2.threshold(
        gray, 0, 255, cv2.THRESH_BINARY + cv2.THRESH_OTSU
    )
    threshold_type = (
        cv2.THRESH_BINARY_INV if 255 > otsu_threshold else cv2.THRESH_BINARY
    )
    _, thresh_img = cv2.threshold(gray, otsu_threshold, 255, threshold_type)
    return thresh_img > 0


def prepare_surface(surface: cairo.ImageSurface) -> np.ndarray:
    """
    Prepares a Cairo surface for tracing, including an adaptive denoising
    pipeline to remove small, irrelevant features before tracing.
    """
    logger.debug("Entering prepare_surface")
    img, channels = _get_image_from_surface(surface)

    use_alpha = channels == 4 and not np.all(img[:, :, 3] == 255)

    if use_alpha:
        boolean_image = _get_boolean_image_from_alpha(img)
    else:
        boolean_image = _get_boolean_image_from_color(img, channels)

    return denoise_boolean_image(boolean_image)


def _parse_svg_transform(transform_str: str) -> np.ndarray:
    """Parses an SVG transform attribute string (translate only)."""
    logger.debug("Entering _parse_svg_transform")
    matrix = np.identity(3)
    if not transform_str:
        return matrix
    match = re.search(
        r"translate\(\s*([-\d.eE]+)\s*,?\s*([-\d.eE]+)?\s*\)",
        transform_str,
    )
    if match:
        tx = float(match.group(1))
        ty = float(match.group(2)) if match.group(2) is not None else 0.0
        matrix[0, 2] = tx
        matrix[1, 2] = ty
    return matrix


def _apply_svg_transform(point: np.ndarray, matrix: np.ndarray) -> np.ndarray:
    """Applies a 3x3 transformation matrix to a 2D point."""
    logger.debug("Entering _apply_svg_transform")
    vec = np.array([point[0], point[1], 1])
    transformed_vec = matrix @ vec
    return transformed_vec[:2]


def _flatten_bezier(
    start: np.ndarray,
    c1: np.ndarray,
    c2: np.ndarray,
    end: np.ndarray,
    num_steps=20,
) -> List[np.ndarray]:
    """Flattens a cubic Bezier curve into a list of points."""
    logger.debug("Entering _flatten_bezier")
    points = []
    t_values = np.linspace(0, 1, num_steps)[1:]  # Exclude start point
    for t in t_values:
        one_minus_t = 1 - t
        p = (
            (one_minus_t**3 * start)
            + (3 * one_minus_t**2 * t * c1)
            + (3 * one_minus_t * t**2 * c2)
            + (t**3 * end)
        )
        points.append(p)
    return points


def _transform_point_for_geometry(
    p: Tuple[float, float],
    height_px: int,
    scale_x: float,
    scale_y: float,
) -> Tuple[float, float]:
    """Transforms a point from SVG coordinates to geometry coordinates."""
    logger.debug("Entering _transform_point_for_geometry")
    px, py = p
    ops_px = px - BORDER_SIZE
    ops_py = height_px - (py - BORDER_SIZE)
    return ops_px / scale_x, ops_py / scale_y


def _parse_path_coords(coords_str: str) -> List[float]:
    """Parses coordinate strings from SVG path data."""
    logger.debug("Entering _parse_path_coords")
    return [
        float(c)
        for c in re.findall(r"[-+]?\d*\.?\d+(?:[eE][-+]?\d+)?", coords_str)
    ]


def _process_moveto_command(
    cmd: str,
    coords: List[float],
    current_pos: np.ndarray,
    transform: np.ndarray,
    scale_x: float,
    scale_y: float,
    height_px: int,
) -> Tuple[Geometry, np.ndarray, np.ndarray]:
    """Processes an SVG 'M' or 'm' command."""
    logger.debug(f"Entering _process_moveto_command with cmd: {cmd}")
    current_geo = Geometry()
    point_coords = coords[0:2]

    if cmd == "m":
        current_pos += np.array(point_coords)
    else:
        current_pos = np.array(point_coords)
    start_of_subpath = current_pos
    tp = _apply_svg_transform(current_pos, transform)
    geo_pt = _transform_point_for_geometry(
        tuple(tp), height_px, scale_x, scale_y
    )
    current_geo.move_to(geo_pt[0], geo_pt[1])

    # Handle implicit lineto commands that can follow a moveto
    for i in range(2, len(coords), 2):
        if cmd == "m":  # Implicit linetos are relative
            current_pos += np.array(coords[i : i + 2])
        else:  # Implicit linetos are absolute
            current_pos = np.array(coords[i : i + 2])
        tp = _apply_svg_transform(current_pos, transform)
        geo_pt = _transform_point_for_geometry(
            tuple(tp), height_px, scale_x, scale_y
        )
        current_geo.line_to(geo_pt[0], geo_pt[1])
    return current_geo, current_pos, start_of_subpath


def _process_lineto_command(
    cmd: str,
    coords: List[float],
    current_pos: np.ndarray,
    current_geo: Geometry,
    transform: np.ndarray,
    scale_x: float,
    scale_y: float,
    height_px: int,
) -> np.ndarray:
    """Processes SVG 'L', 'l', 'H', 'h', 'V', 'v' commands."""
    logger.debug(f"Entering _process_lineto_command with cmd: {cmd}")
    if cmd == "L":
        current_pos = np.array(coords[0:2])
    elif cmd == "l":
        current_pos += np.array(coords[0:2])
    elif cmd == "H":
        current_pos[0] = coords[0]
    elif cmd == "h":
        current_pos[0] += coords[0]
    elif cmd == "V":
        current_pos[1] = coords[0]
    elif cmd == "v":
        current_pos[1] += coords[0]

    tp = _apply_svg_transform(current_pos, transform)
    geo_pt = _transform_point_for_geometry(
        tuple(tp), height_px, scale_x, scale_y
    )
    current_geo.line_to(geo_pt[0], geo_pt[1])
    return current_pos


def _process_curveto_command(
    cmd: str,
    coords: List[float],
    current_pos: np.ndarray,
    current_geo: Geometry,
    transform: np.ndarray,
    scale_x: float,
    scale_y: float,
    height_px: int,
) -> np.ndarray:
    """Processes SVG 'C' or 'c' commands."""
    logger.debug(f"Entering _process_curveto_command with cmd: {cmd}")
    if cmd == "C":
        c1, c2, end = (
            np.array(coords[0:2]),
            np.array(coords[2:4]),
            np.array(coords[4:6]),
        )
    else:  # cmd == "c"
        c1 = current_pos + np.array(coords[0:2])
        c2 = current_pos + np.array(coords[2:4])
        end = current_pos + np.array(coords[4:6])

    for p in _flatten_bezier(current_pos, c1, c2, end):
        tp = _apply_svg_transform(p, transform)
        geo_pt = _transform_point_for_geometry(
            tuple(tp), height_px, scale_x, scale_y
        )
        current_geo.line_to(geo_pt[0], geo_pt[1])
    return end


def _process_closepath_command(
    current_geo: Geometry,
    current_pos: np.ndarray,
    start_of_subpath: np.ndarray,
) -> np.ndarray:
    """Processes an SVG 'Z' or 'z' command."""
    logger.debug("Entering _process_closepath_command")
    current_geo.close_path()
    return start_of_subpath


def _parse_svg_path_tokens(path_data: str):
    """Parses SVG path data into command and coordinate tokens."""
    logger.debug("Entering _parse_svg_path_tokens")
    return re.findall(r"([MmLlHhVvCcZz])([^MmLlHhVvCcZz]*)", path_data)


<<<<<<< HEAD
def _svg_path_data_to_geometries(
    path_data: str,
    transform: np.ndarray,
    scale_x: float,
    scale_y: float,
    height_px: int,
) -> List[Geometry]:
    """
    Parses an SVG path 'd' attribute and converts it into Geometry objects.
    Each subpath (starting with 'M' or 'm') becomes a new Geometry object.
=======
def _curves_to_geometry(
    curves: List[potrace.Curve], height_px: int
) -> List[Geometry]:
    """
    Converts Potrace curves into a list of separate Geometry objects in a
    Y-up pixel coordinate system.
>>>>>>> 77af773c
    """
    logger.debug("Entering _svg_path_data_to_geometries")
    geometries = []
    current_geo = None
    current_pos = np.array([0.0, 0.0])
    start_of_subpath = np.array([0.0, 0.0])

    tokens = _parse_svg_path_tokens(path_data)

<<<<<<< HEAD
    for cmd, coords_str in tokens:
        coords = _parse_path_coords(coords_str)

        if cmd.lower() == "m":
            current_geo, current_pos, start_of_subpath = (
                _process_moveto_command(
                    cmd,
                    coords,
                    current_pos,
                    transform,
                    scale_x,
                    scale_y,
                    height_px,
=======
    def _transform_point(p: Tuple[float, float]) -> Tuple[float, float]:
        px, py = p
        # Subtract border offset and flip Y-axis to create a
        # bottom-left origin system, but keep units as pixels.
        ops_px = px - BORDER_SIZE
        ops_py = height_px - (py - BORDER_SIZE)
        return ops_px, ops_py

    for curve in curves:
        geo = Geometry()
        start_pt = _transform_point(curve.start_point)
        geo.move_to(start_pt[0], start_pt[1])

        for segment in curve:
            if segment.is_corner:
                c = _transform_point(segment.c)
                end = _transform_point(segment.end_point)
                geo.line_to(c[0], c[1])
                geo.line_to(end[0], end[1])
            else:
                last_cmd = geo.commands[-1]
                if last_cmd.end is None:
                    continue
                start_ops = last_cmd.end[:2]

                start_px = np.array(
                    [
                        start_ops[0] + BORDER_SIZE,
                        (height_px - start_ops[1]) + BORDER_SIZE,
                    ]
>>>>>>> 77af773c
                )
            )
            geometries.append(current_geo)
        elif current_geo is None:
            continue
        elif cmd.lower() in ["l", "h", "v"]:
            current_pos = _process_lineto_command(
                cmd,
                coords,
                current_pos,
                current_geo,
                transform,
                scale_x,
                scale_y,
                height_px,
            )
        elif cmd.lower() == "c":
            current_pos = _process_curveto_command(
                cmd,
                coords,
                current_pos,
                current_geo,
                transform,
                scale_x,
                scale_y,
                height_px,
            )
        elif cmd.lower() == "z":
            current_pos = _process_closepath_command(
                current_geo, current_pos, start_of_subpath
            )

    return [g for g in geometries if g.commands]


def _traverse_svg_node(
    node: ET.Element,
    parent_transform: np.ndarray,
    all_geometries: List[Geometry],
    scale_x: float,
    scale_y: float,
    height_px: int,
):
    """Recursively traverses SVG nodes to extract path data."""
    logger.debug(f"Entering _traverse_svg_node for node: {node.tag}")
    local_transform = _parse_svg_transform(node.get("transform", ""))
    transform = parent_transform @ local_transform
    if node.tag.endswith("path"):
        path_data = node.get("d")
        if path_data:
            geos = _svg_path_data_to_geometries(
                path_data, transform, scale_x, scale_y, height_px
            )
            all_geometries.extend(geos)
    for child in node:
        _traverse_svg_node(
            child, transform, all_geometries, scale_x, scale_y, height_px
        )


def _svg_string_to_geometries(
    svg_str: str,
    scale_x: float,
    scale_y: float,
    height_px: int,
) -> List[Geometry]:
    """
    Parses an SVG string from vtracer and converts all path elements into
    a list of Geometry objects.
    """
    logger.debug("Entering _svg_string_to_geometries")
    all_geometries = []
    try:
        root = ET.fromstring(svg_str)
    except ET.ParseError:
        logger.error("Failed to parse SVG string from vtracer.")
        return []

    _traverse_svg_node(
        root, np.identity(3), all_geometries, scale_x, scale_y, height_px
    )
    return all_geometries


def _fallback_to_enclosing_hull(
    cleaned_boolean_image: np.ndarray,
    pixels_per_mm_x: float,
    pixels_per_mm_y: float,
    surface_height: int,
) -> List[Geometry]:
    """Generates an enclosing hull as a fallback."""
    logger.debug("Entering _fallback_to_enclosing_hull")
    geo = get_enclosing_hull(
        cleaned_boolean_image,
        pixels_per_mm_x,
        pixels_per_mm_y,
        surface_height,
        BORDER_SIZE,
    )
    return [geo] if geo else []


def _encode_image_to_png(
    cleaned_boolean_image: np.ndarray,
) -> Tuple[bool, bytes]:
    """Encodes a boolean image to PNG bytes."""
    logger.debug("Entering _encode_image_to_png")
    img_uint8 = (~cleaned_boolean_image * 255).astype(np.uint8)
    success, png_bytes_buffer = cv2.imencode(".png", img_uint8)
    if not success:
        logger.error("Failed to encode boolean image to PNG for vtracer.")
        return False, b""
    return True, png_bytes_buffer.tobytes()


def _convert_png_to_svg_with_vtracer(png_bytes: bytes) -> str:
    """Converts PNG bytes to SVG string using vtracer."""
    logger.debug("Entering _convert_png_to_svg_with_vtracer")
    return vtracer.convert_raw_image_to_svg(
        img_bytes=png_bytes,
        img_format="png",
        colormode="binary",
        mode="polygon",
        filter_speckle=26,
        length_threshold=3.5,
    )


def _extract_svg_from_raw_output(raw_output: str) -> str:
    """Extracts valid SVG content from vtracer's raw output."""
    logger.debug("Entering _extract_svg_from_raw_output")
    try:
        start = raw_output.index("<svg")
        end = raw_output.rindex("</svg>") + len("</svg>")
        return raw_output[start:end]
    except ValueError:
        logger.warning("Could not find valid <svg> tags in vtracer output.")
        raise


def _count_svg_subpaths(svg_str: str) -> int:
    """Counts the total number of sub-paths in an SVG string."""
    logger.debug("Entering _count_svg_subpaths")
    root = ET.fromstring(svg_str)
    ns = {"svg": "http://www.w3.org/2000/svg"}
    paths = root.findall(".//svg:path", ns)
    total_sub_paths = 0
    for path in paths:
        path_data = path.get("d", "")
        count = path_data.count("m") + path_data.count("M")
        total_sub_paths += max(1, count)
    return total_sub_paths


def _fallback_to_hulls_from_image(
    cleaned_boolean_image: np.ndarray,
    pixels_per_mm_x: float,
    pixels_per_mm_y: float,
    surface_height: int,
) -> List[Geometry]:
    """Generates convex hulls from an image as a fallback."""
    logger.debug("Entering _fallback_to_hulls_from_image")
    return get_hulls_from_image(
        cleaned_boolean_image,
        pixels_per_mm_x,
        pixels_per_mm_y,
        surface_height,
        BORDER_SIZE,
    )


def trace_surface(
    surface: cairo.ImageSurface,
) -> List[Geometry]:
    """
<<<<<<< HEAD
    Traces a Cairo surface and returns a list of Geometry objects. It uses
    vtracer for high-quality vectorization, includes an adaptive pre-processing
    step to handle noisy images, and a fallback mechanism for overly complex
    vector results.
=======
    Traces a Cairo surface and returns a list of Geometry objects in pixel
    coordinates with a bottom-left origin.
>>>>>>> 77af773c
    """
    logger.debug("Entering trace_surface")
    cleaned_boolean_image = prepare_surface(surface)

    if not np.any(cleaned_boolean_image):
        logger.debug("No shapes found in the cleaned image, returning empty.")
        return []

<<<<<<< HEAD
    success, png_bytes = _encode_image_to_png(cleaned_boolean_image)
    if not success:
        return _fallback_to_enclosing_hull(
=======
    # Use aggressive parameters for high fidelity
    potrace_result = potrace.Bitmap(cleaned_boolean_image).trace(
        turdsize=1,
        opttolerance=0.055,
        alphamax=0,
        turnpolicy=potrace.TURNPOLICY_MINORITY,
    )

    if not potrace_result:
        # If Potrace fails, fall back to a single convex hull (in pixels).
        geo = get_enclosing_hull(
>>>>>>> 77af773c
            cleaned_boolean_image,
            1.0,  # scale_x = 1 (pixel units)
            1.0,  # scale_y = 1 (pixel units)
            surface.get_height(),
        )

    try:
        raw_output = _convert_png_to_svg_with_vtracer(png_bytes)
        svg_str = _extract_svg_from_raw_output(raw_output)
    except Exception as e:
        logger.error(f"vtracer failed: {e}")
        return _fallback_to_enclosing_hull(
            cleaned_boolean_image,
            pixels_per_mm[0],
            pixels_per_mm[1],
            surface.get_height(),
        )

    try:
        total_sub_paths = _count_svg_subpaths(svg_str)
        if total_sub_paths == 0:
            logger.warning(
                "vtracer produced 0 sub-paths, falling back to hulls."
            )
            return _fallback_to_hulls_from_image(
                cleaned_boolean_image,
                pixels_per_mm[0],
                pixels_per_mm[1],
                surface.get_height(),
            )
        if total_sub_paths >= MAX_VECTORS_LIMIT:
            logger.warning(
                f"vtracer produced {total_sub_paths} sub-paths, exceeding "
                f"limit of {MAX_VECTORS_LIMIT}. Falling back to convex hulls."
            )
            return _fallback_to_hulls_from_image(
                cleaned_boolean_image,
                pixels_per_mm[0],
                pixels_per_mm[1],
                surface.get_height(),
            )
    except ET.ParseError:
        logger.error("Failed to parse SVG from vtracer, falling back.")
        return _fallback_to_enclosing_hull(
            cleaned_boolean_image,
            1.0,  # scale_x = 1 (pixel units)
            1.0,  # scale_y = 1 (pixel units)
            surface.get_height(),
<<<<<<< HEAD
        )

    return _svg_string_to_geometries(
        svg_str, pixels_per_mm[0], pixels_per_mm[1], surface.get_height()
=======
            BORDER_SIZE,
        )

    # Normal High-Fidelity Path
    return _curves_to_geometry(
        potrace_path_list,
        surface.get_height(),
>>>>>>> 77af773c
    )<|MERGE_RESOLUTION|>--- conflicted
+++ resolved
@@ -298,7 +298,6 @@
     return re.findall(r"([MmLlHhVvCcZz])([^MmLlHhVvCcZz]*)", path_data)
 
 
-<<<<<<< HEAD
 def _svg_path_data_to_geometries(
     path_data: str,
     transform: np.ndarray,
@@ -309,14 +308,6 @@
     """
     Parses an SVG path 'd' attribute and converts it into Geometry objects.
     Each subpath (starting with 'M' or 'm') becomes a new Geometry object.
-=======
-def _curves_to_geometry(
-    curves: List[potrace.Curve], height_px: int
-) -> List[Geometry]:
-    """
-    Converts Potrace curves into a list of separate Geometry objects in a
-    Y-up pixel coordinate system.
->>>>>>> 77af773c
     """
     logger.debug("Entering _svg_path_data_to_geometries")
     geometries = []
@@ -326,7 +317,6 @@
 
     tokens = _parse_svg_path_tokens(path_data)
 
-<<<<<<< HEAD
     for cmd, coords_str in tokens:
         coords = _parse_path_coords(coords_str)
 
@@ -340,38 +330,6 @@
                     scale_x,
                     scale_y,
                     height_px,
-=======
-    def _transform_point(p: Tuple[float, float]) -> Tuple[float, float]:
-        px, py = p
-        # Subtract border offset and flip Y-axis to create a
-        # bottom-left origin system, but keep units as pixels.
-        ops_px = px - BORDER_SIZE
-        ops_py = height_px - (py - BORDER_SIZE)
-        return ops_px, ops_py
-
-    for curve in curves:
-        geo = Geometry()
-        start_pt = _transform_point(curve.start_point)
-        geo.move_to(start_pt[0], start_pt[1])
-
-        for segment in curve:
-            if segment.is_corner:
-                c = _transform_point(segment.c)
-                end = _transform_point(segment.end_point)
-                geo.line_to(c[0], c[1])
-                geo.line_to(end[0], end[1])
-            else:
-                last_cmd = geo.commands[-1]
-                if last_cmd.end is None:
-                    continue
-                start_ops = last_cmd.end[:2]
-
-                start_px = np.array(
-                    [
-                        start_ops[0] + BORDER_SIZE,
-                        (height_px - start_ops[1]) + BORDER_SIZE,
-                    ]
->>>>>>> 77af773c
                 )
             )
             geometries.append(current_geo)
@@ -528,16 +486,14 @@
 
 def _fallback_to_hulls_from_image(
     cleaned_boolean_image: np.ndarray,
-    pixels_per_mm_x: float,
-    pixels_per_mm_y: float,
     surface_height: int,
 ) -> List[Geometry]:
     """Generates convex hulls from an image as a fallback."""
     logger.debug("Entering _fallback_to_hulls_from_image")
     return get_hulls_from_image(
         cleaned_boolean_image,
-        pixels_per_mm_x,
-        pixels_per_mm_y,
+        1.0,
+        1.0,
         surface_height,
         BORDER_SIZE,
     )
@@ -547,15 +503,10 @@
     surface: cairo.ImageSurface,
 ) -> List[Geometry]:
     """
-<<<<<<< HEAD
     Traces a Cairo surface and returns a list of Geometry objects. It uses
     vtracer for high-quality vectorization, includes an adaptive pre-processing
     step to handle noisy images, and a fallback mechanism for overly complex
     vector results.
-=======
-    Traces a Cairo surface and returns a list of Geometry objects in pixel
-    coordinates with a bottom-left origin.
->>>>>>> 77af773c
     """
     logger.debug("Entering trace_surface")
     cleaned_boolean_image = prepare_surface(surface)
@@ -564,23 +515,9 @@
         logger.debug("No shapes found in the cleaned image, returning empty.")
         return []
 
-<<<<<<< HEAD
     success, png_bytes = _encode_image_to_png(cleaned_boolean_image)
     if not success:
         return _fallback_to_enclosing_hull(
-=======
-    # Use aggressive parameters for high fidelity
-    potrace_result = potrace.Bitmap(cleaned_boolean_image).trace(
-        turdsize=1,
-        opttolerance=0.055,
-        alphamax=0,
-        turnpolicy=potrace.TURNPOLICY_MINORITY,
-    )
-
-    if not potrace_result:
-        # If Potrace fails, fall back to a single convex hull (in pixels).
-        geo = get_enclosing_hull(
->>>>>>> 77af773c
             cleaned_boolean_image,
             1.0,  # scale_x = 1 (pixel units)
             1.0,  # scale_y = 1 (pixel units)
@@ -594,8 +531,8 @@
         logger.error(f"vtracer failed: {e}")
         return _fallback_to_enclosing_hull(
             cleaned_boolean_image,
-            pixels_per_mm[0],
-            pixels_per_mm[1],
+            1.0,  # scale_x = 1 (pixel units)
+            1.0,  # scale_y = 1 (pixel units)
             surface.get_height(),
         )
 
@@ -607,8 +544,6 @@
             )
             return _fallback_to_hulls_from_image(
                 cleaned_boolean_image,
-                pixels_per_mm[0],
-                pixels_per_mm[1],
                 surface.get_height(),
             )
         if total_sub_paths >= MAX_VECTORS_LIMIT:
@@ -618,29 +553,15 @@
             )
             return _fallback_to_hulls_from_image(
                 cleaned_boolean_image,
-                pixels_per_mm[0],
-                pixels_per_mm[1],
                 surface.get_height(),
             )
     except ET.ParseError:
         logger.error("Failed to parse SVG from vtracer, falling back.")
         return _fallback_to_enclosing_hull(
             cleaned_boolean_image,
-            1.0,  # scale_x = 1 (pixel units)
-            1.0,  # scale_y = 1 (pixel units)
             surface.get_height(),
-<<<<<<< HEAD
         )
 
     return _svg_string_to_geometries(
-        svg_str, pixels_per_mm[0], pixels_per_mm[1], surface.get_height()
-=======
-            BORDER_SIZE,
-        )
-
-    # Normal High-Fidelity Path
-    return _curves_to_geometry(
-        potrace_path_list,
-        surface.get_height(),
->>>>>>> 77af773c
+        svg_str, 1.0, 1.0, surface.get_height()
     )
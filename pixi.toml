--- conflicted
+++ resolved
@@ -35,11 +35,7 @@
 ezdxf = "==1.3.5"
 opencv-python = "*"
 platformdirs = "==4.3.6"
-<<<<<<< HEAD
-=======
-pypotrace = "==0.3"
 pyclipper = "==1.3.0.post6"
->>>>>>> 4a8b7ec8
 PyGObject = "==3.50.0"
 PyOpenGL = "==3.1.9"
 PyOpenGL-accelerate = "==3.1.9"
